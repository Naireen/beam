#
# Licensed to the Apache Software Foundation (ASF) under one or more
# contributor license agreements.  See the NOTICE file distributed with
# this work for additional information regarding copyright ownership.
# The ASF licenses this file to You under the Apache License, Version 2.0
# (the "License"); you may not use this file except in compliance with
# the License.  You may obtain a copy of the License at
#
#    http://www.apache.org/licenses/LICENSE-2.0
#
# Unless required by applicable law or agreed to in writing, software
# distributed under the License is distributed on an "AS IS" BASIS,
# WITHOUT WARRANTIES OR CONDITIONS OF ANY KIND, either express or implied.
# See the License for the specific language governing permissions and
# limitations under the License.

"""A module that allows running existing pandas doctests with Beam dataframes.

This module hooks into the doctesting framework by providing a custom
runner and, in particular, an OutputChecker, as well as providing a fake
object for mocking out the pandas module.

The (novel) sequence of events when running a doctest is as follows.

  1. The test invokes `pd.DataFrame(...)` (or similar) and an actual dataframe
     is computed and stashed but a Beam deferred dataframe is returned
     in its place.
  2. Computations are done on these "dataframes," resulting in new objects,
     but as these are actually deferred, only expression trees are built.
     In the background, a mapping of id -> deferred dataframe is stored for
     each newly created dataframe.
  3. When any dataframe is printed out, the repr has been overwritten to
     print `Dataframe[id]`. The aforementened mapping is used to map this back
     to the actual dataframe object, which is then computed via Beam, and its
     the (stringified) result plugged into the actual output for comparison.
  4. The comparison is then done on the sorted lines of the expected and actual
     values.
"""

import collections
import contextlib
import doctest
import re
import sys
import traceback
from io import StringIO
from typing import Any

import numpy as np
import pandas as pd

import apache_beam as beam
from apache_beam.dataframe import expressions
from apache_beam.dataframe import frames  # pylint: disable=unused-import
from apache_beam.dataframe import pandas_top_level_functions
from apache_beam.dataframe import transforms
from apache_beam.dataframe.frame_base import DeferredBase


class FakePandasObject(object):
  """A stand-in for the wrapped pandas objects.
  """
  def __init__(self, pandas_obj, test_env):
    self._pandas_obj = pandas_obj
    self._test_env = test_env

  def __call__(self, *args, **kwargs):
    result = self._pandas_obj(*args, **kwargs)
    if type(result) in DeferredBase._pandas_type_map:
      placeholder = expressions.PlaceholderExpression(result.iloc[0:0])
      self._test_env._inputs[placeholder] = result
      return DeferredBase.wrap(placeholder)
    else:
      return result

  def __getattr__(self, name):
    attr = getattr(self._pandas_obj, name)
    if callable(attr):
      result = FakePandasObject(attr, self._test_env)
    else:
      result = attr
    # Cache this so two lookups return the same object.
    setattr(self, name, result)
    return result

  def __reduce__(self):
    return lambda: pd, ()


class TestEnvironment(object):
  """A class managing the patching (of methods, inputs, and outputs) needed
  to run and validate tests.

  These classes are patched to be able to recognize and retrieve inputs
  and results, stored in `self._inputs` and `self._all_frames` respectively.
  """
  def __init__(self):
    self._inputs = {}
    self._all_frames = {}

  def fake_pandas_module(self):
    return FakePandasObject(pandas_top_level_functions.pd_wrapper, self)

  @contextlib.contextmanager
  def _monkey_patch_type(self, deferred_type):
    """Monkey-patch __init__ to record a pointer to all created frames, and
    __repr__ to be able to recognize them in the doctest output.
    """
    try:
      old_init, old_repr = deferred_type.__init__, deferred_type.__repr__

      def new_init(df, *args, **kwargs):
        old_init(df, *args, **kwargs)
        self._all_frames[id(df)] = df

      deferred_type.__init__ = new_init
      deferred_type.__repr__ = lambda self: 'DeferredBase[%s]' % id(self)
      self._recorded_results = collections.defaultdict(list)
      yield
    finally:
      deferred_type.__init__, deferred_type.__repr__ = old_init, old_repr

  @contextlib.contextmanager
  def context(self):
    """Creates a context within which DeferredBase types are monkey patched
    to record ids."""
    with contextlib.ExitStack() as stack:
      for deferred_type in DeferredBase._pandas_type_map.values():
        stack.enter_context(self._monkey_patch_type(deferred_type))
      yield


class _InMemoryResultRecorder(object):
  """Helper for extracting computed results from a Beam pipeline.

  Used as follows::

  with _InMemoryResultRecorder() as recorder:
    with beam.Pipeline() as p:
      ...
      pcoll | beam.Map(recorder.record_fn(name))

    seen = recorder.get_recorded(name)
  """

  # Class-level value to survive pickling.
<<<<<<< HEAD
  _ALL_RESULTS: Dict[str, List[Any]] = {}
=======
  _ALL_RESULTS = {}  # type: dict[str, list[Any]]
>>>>>>> ab5c0695

  def __init__(self):
    self._id = id(self)

  def __enter__(self):
    self._ALL_RESULTS[self._id] = collections.defaultdict(list)
    return self

  def __exit__(self, *unused_args):
    del self._ALL_RESULTS[self._id]

  def record_fn(self, name):
    def record(value):
      self._ALL_RESULTS[self._id][name].append(value)

    return record

  def get_recorded(self, name):
    return self._ALL_RESULTS[self._id][name]


WONT_IMPLEMENT = 'apache_beam.dataframe.frame_base.WontImplementError'
NOT_IMPLEMENTED = 'NotImplementedError'


class _DeferrredDataframeOutputChecker(doctest.OutputChecker):
  """Validates output by replacing DeferredBase[...] with computed values.
  """
  def __init__(self, env, use_beam):
    self._env = env
    if use_beam:
      self.compute = self.compute_using_beam
    else:
      self.compute = self.compute_using_session
    self.reset()

  def reset(self):
    self._last_error = None

  def compute_using_session(self, to_compute):
    session = expressions.PartitioningSession(self._env._inputs)
    return {
        name: session.evaluate(frame._expr)
        for name,
        frame in to_compute.items()
    }

  def compute_using_beam(self, to_compute):
    with _InMemoryResultRecorder() as recorder:
      with beam.Pipeline() as p:
        input_pcolls = {
            placeholder: p
            | 'Create%s' % placeholder >> beam.Create([input[::2], input[1::2]])
            for placeholder,
            input in self._env._inputs.items()
        }
        output_pcolls = (
            input_pcolls | transforms._DataframeExpressionsTransform(
                {name: frame._expr
                 for name, frame in to_compute.items()}))
        for name, output_pcoll in output_pcolls.items():
          _ = output_pcoll | 'Record%s' % name >> beam.FlatMap(
              recorder.record_fn(name))
      # pipeline runs, side effects recorded

      def concat(values):
        if len(values) > 1:
          return pd.concat(values)
        else:
          return values[0]

      return {
          name: concat(recorder.get_recorded(name))
          for name in to_compute.keys()
      }

  def fix(self, want, got):
    if 'DeferredBase' in got:
      # When we have a tuple of Dataframes, pandas prints each from a new line.
      got = re.sub(r'DeferredBase\[(\d+)\],', '\\g<0>\n', got)
      try:
        to_compute = {
            m.group(0): self._env._all_frames[int(m.group(1))]
            for m in re.finditer(r'DeferredBase\[(\d+)\]', got)
        }
        computed = self.compute(to_compute)
        for name, frame in computed.items():
          got = got.replace(name, repr(frame))

        # If a multiindex is used, compensate for it
        if any(isinstance(frame, pd.core.generic.NDFrame) and
               frame.index.nlevels > 1 for frame in computed.values()):

          def fill_multiindex(text):
            """An awful hack to work around the fact that pandas omits repeated
            elements in a multi-index.
            For example:

              Series name  Row ID
              s1           0         a
                           1         b
              s2           0         c
                           1         d
              dtype: object

            The s1 and s2 are implied for the 2nd and 4th rows. However if we
            re-order this Series it might be printed this way:

              Series name  Row ID
              s1           0         a
              s2           1         d
              s2           0         c
              s1           1         b
              dtype: object

            In our model these are equivalent, but when we sort the lines and
            check equality they are not. This method fills in any omitted
            multiindex values, so that we can successfully sort and compare."""
            lines = [list(line) for line in text.split('\n')]
            for prev, line in zip(lines[:-1], lines[1:]):
              if all(l == ' ' for l in line):
                continue

              for i, l in enumerate(line):
                if l != ' ':
                  break
                line[i] = prev[i]

            return '\n'.join(''.join(line) for line in lines)

          got = fill_multiindex(got)
          want = fill_multiindex(want)

        def sort_and_normalize(text):
          return '\n'.join(
              sorted(
                  [line.rstrip() for line in text.split('\n') if line.strip()],
                  key=str.strip)) + '\n'

        got = sort_and_normalize(got)
        want = sort_and_normalize(want)
      except Exception:
        got = traceback.format_exc()
    return want, got

  @property
  def _seen_error(self):
    return self._last_error is not None

  def check_output(self, want, got, optionflags):
    # When an error occurs check_output is called with want=example.exc_msg,
    # and got=exc_msg

    # First check if `want` is a special string indicating wont_implement_ok
    # and/or not_implemented_ok
    allowed_exceptions = want.split('|')
    if all(exc in (WONT_IMPLEMENT, NOT_IMPLEMENTED)
           for exc in allowed_exceptions):
      # If it is, check for WontImplementError and NotImplementedError
      if WONT_IMPLEMENT in allowed_exceptions and got.startswith(
          WONT_IMPLEMENT):
        self._last_error = WONT_IMPLEMENT
        return True

      elif NOT_IMPLEMENTED in allowed_exceptions and got.startswith(
          NOT_IMPLEMENTED):
        self._last_error = NOT_IMPLEMENTED
        return True

      elif got.startswith('NameError') and self._seen_error:
        # This allows us to gracefully skip tests like
        #    >>> res = df.unsupported_operation()
        #    >>> check(res)
        return True

    self.reset()
    want, got = self.fix(want, got)
    return super().check_output(want, got, optionflags)

  def output_difference(self, example, got, optionflags):
    want, got = self.fix(example.want, got)
    if want != example.want:
      example = doctest.Example(
          example.source,
          want,
          example.exc_msg,
          example.lineno,
          example.indent,
          example.options)
    return super().output_difference(example, got, optionflags)


class BeamDataframeDoctestRunner(doctest.DocTestRunner):
  """A Doctest runner suitable for replacing the `pd` module with one backed
  by beam.
  """
  def __init__(
      self,
      env,
      use_beam=True,
      wont_implement_ok=None,
      not_implemented_ok=None,
      skip=None,
      **kwargs):
    self._test_env = env

    def to_callable(cond):
      if cond == '*':
        return lambda example: True
      else:
        return lambda example: example.source.strip() == cond

    self._wont_implement_ok = {
        test: [to_callable(cond) for cond in examples]
        for test,
        examples in (wont_implement_ok or {}).items()
    }
    self._not_implemented_ok = {
        test: [to_callable(cond) for cond in examples]
        for test,
        examples in (not_implemented_ok or {}).items()
    }
    self._skip = {
        test: [to_callable(cond) for cond in examples]
        for test,
        examples in (skip or {}).items()
    }
    super().__init__(
        checker=_DeferrredDataframeOutputChecker(self._test_env, use_beam),
        **kwargs)
    self.success = 0
    self.skipped = 0
    self._reasons = collections.defaultdict(list)
    self._skipped_set = set()

  def _is_wont_implement_ok(self, example, test):
    always_wont_implement = self._wont_implement_ok.get('*', [])
    return any(
        wont_implement(example) for wont_implement in (
            self._wont_implement_ok.get(test.name, []) + always_wont_implement))

  def _is_not_implemented_ok(self, example, test):
    always_not_impl = self._not_implemented_ok.get('*', [])
    return any(
        not_implemented(example) for not_implemented in (
            self._not_implemented_ok.get(test.name, []) + always_not_impl))

  def run(self, test, **kwargs):
    self._checker.reset()
    always_skip = self._skip.get('*', [])
    for example in test.examples:
      if any(should_skip(example)
             for should_skip in self._skip.get(test.name, []) + always_skip):
        self._skipped_set.add(example)
        example.source = 'pass'
        example.want = ''
        self.skipped += 1
      elif example.exc_msg is None:
        allowed_exceptions = []
        if self._is_not_implemented_ok(example, test):
          allowed_exceptions.append(NOT_IMPLEMENTED)
        if self._is_wont_implement_ok(example, test):
          allowed_exceptions.append(WONT_IMPLEMENT)

        if len(allowed_exceptions):
          # Don't fail doctests that raise this error.
          example.exc_msg = '|'.join(allowed_exceptions)
    with self._test_env.context():
      result = super().run(test, **kwargs)
      # Can't add attributes to builtin result.
      result = AugmentedTestResults(result.failed, result.attempted)
      result.summary = self.summary()
      return result

  def report_success(self, out, test, example, got):
    def extract_concise_reason(got, expected_exc):
      m = re.search(r"Implement(?:ed)?Error:\s+(.*)\n$", got)
      if m:
        return m.group(1)
      elif "NameError" in got:
        return "NameError following %s" % expected_exc
      elif re.match(r"DeferredBase\[\d+\]\n", got):
        return "DeferredBase[*]"
      else:
        return got.replace("\n", "\\n")

    if self._checker._last_error is not None:
      self._reasons[self._checker._last_error].append(
          extract_concise_reason(got, self._checker._last_error))

    if self._checker._seen_error:
      m = re.search('^([a-zA-Z0-9_, ]+)=', example.source)
      if m:
        for var in m.group(1).split(','):
          var = var.strip()
          if var in test.globs:
            # More informative to get a NameError than
            # use the wrong previous value.
            del test.globs[var]

    return super().report_success(out, test, example, got)

  def fake_pandas_module(self):
    return self._test_env.fake_pandas_module()

  def summarize(self):
    super().summarize()
    self.summary().summarize()

  def summary(self):
    return Summary(self.failures, self.tries, self.skipped, self._reasons)


class AugmentedTestResults(doctest.TestResults):
  pass


class Summary(object):
  def __init__(self, failures=0, tries=0, skipped=0, error_reasons=None):
    self.failures = failures
    self.tries = tries
    self.skipped = skipped
    self.error_reasons = error_reasons or collections.defaultdict(list)

  def result(self):
    res = AugmentedTestResults(self.failures, self.tries)
    res.summary = self
    return res

  def __add__(self, other):
    merged_reasons = {
        key: self.error_reasons.get(key, []) + other.error_reasons.get(key, [])
        for key in set(self.error_reasons.keys()).union(
            other.error_reasons.keys())
    }
    return Summary(
        self.failures + other.failures,
        self.tries + other.tries,
        self.skipped + other.skipped,
        merged_reasons)

  def summarize(self):
    def print_partition(indent, desc, n, total):
      print("%s%d %s (%.1f%%)" % ("  " * indent, n, desc, n / total * 100))

    print()
    print("%d total test cases:" % self.tries)

    if not self.tries:
      return

    print_partition(1, "skipped", self.skipped, self.tries)
    for error, reasons in self.error_reasons.items():
      print_partition(1, error, len(reasons), self.tries)
      reason_counts = sorted(
          collections.Counter(reasons).items(),
          key=lambda x: x[1],
          reverse=True)
      for desc, count in reason_counts:
        print_partition(2, desc, count, len(reasons))
    print_partition(1, "failed", self.failures, self.tries)
    print_partition(
        1,
        "passed",
        self.tries - self.skipped -
        sum(len(reasons)
            for reasons in self.error_reasons.values()) - self.failures,
        self.tries)
    print()


def parse_rst_ipython_tests(rst, name, extraglobs=None, optionflags=None):
  """Extracts examples from an rst file and produce a test suite by running
  them through pandas to get the expected outputs.
  """

  # Optional dependency.
  import IPython
  from traitlets.config import Config

  def get_indent(line):
    return len(line) - len(line.lstrip())

  def is_example_line(line):
    line = line.strip()
    return line and not line.startswith('#') and not line[0] == line[-1] == ':'

  IMPORT_PANDAS = 'import pandas as pd'

  example_srcs = []
  lines = iter([(lineno, line.rstrip()) for lineno,
                line in enumerate(rst.split('\n')) if is_example_line(line)] +
               [(None, 'END')])

  # https://ipython.readthedocs.io/en/stable/sphinxext.html
  lineno, line = next(lines)
  while True:
    if line == 'END':
      break
    if line.startswith('.. ipython::'):
      lineno, line = next(lines)
      indent = get_indent(line)
      example = []
      example_srcs.append((lineno, example))
      while get_indent(line) >= indent:
        if '@verbatim' in line or ':verbatim:' in line or '@savefig' in line:
          example_srcs.pop()
          break
        line = re.sub(r'In \[\d+\]: ', '', line)
        line = re.sub(r'\.\.\.+:', '', line)
        example.append(line[indent:])
        lineno, line = next(lines)
        if get_indent(line) == indent and line[indent] not in ')]}':
          example = []
          example_srcs.append((lineno, example))
    else:
      lineno, line = next(lines)

  # TODO(robertwb): Would it be better to try and detect/compare the actual
  # objects in two parallel sessions than make (stringified) doctests?
  examples = []

  config = Config()
  config.HistoryManager.hist_file = ':memory:'
  config.InteractiveShell.autocall = False
  config.InteractiveShell.autoindent = False
  config.InteractiveShell.colors = 'NoColor'

  set_pandas_options()
  IP = IPython.InteractiveShell.instance(config=config)
  IP.run_cell(IMPORT_PANDAS + '\n')
  IP.run_cell('import numpy as np\n')
  try:
    stdout = sys.stdout
    for lineno, src in example_srcs:
      sys.stdout = cout = StringIO()
      src = '\n'.join(src)
      if src == IMPORT_PANDAS:
        continue
      IP.run_cell(src + '\n')
      output = cout.getvalue()
      if output:
        # Strip the prompt.
        # TODO(robertwb): Figure out how to suppress this.
        output = re.sub(r'^Out\[\d+\]:[ \t]*\n?', '', output)
      examples.append(doctest.Example(src, output, lineno=lineno))

  finally:
    sys.stdout = stdout

  return doctest.DocTest(
      examples, dict(extraglobs or {}, np=np), name, name, None, None)


def test_rst_ipython(
    rst,
    name,
    report=False,
    wont_implement_ok=(),
    not_implemented_ok=(),
    skip=(),
    **kwargs):
  """Extracts examples from an rst file and run them through pandas to get the
  expected output, and then compare them against our dataframe implementation.
  """
  def run_tests(extraglobs, optionflags, **kwargs):
    # The patched one.
    tests = parse_rst_ipython_tests(rst, name, extraglobs, optionflags)
    runner = doctest.DocTestRunner(optionflags=optionflags)
    set_pandas_options()
    result = runner.run(tests, **kwargs)
    if report:
      runner.summarize()
    return result

  result = _run_patched(
      run_tests,
      wont_implement_ok={name: wont_implement_ok},
      not_implemented_ok={name: not_implemented_ok},
      skip={name: skip},
      **kwargs)
  return result


def teststring(text, wont_implement_ok=None, not_implemented_ok=None, **kwargs):
  return teststrings(
      {'<string>': text},
      wont_implement_ok={'<string>': ['*']} if wont_implement_ok else None,
      not_implemented_ok={'<string>': ['*']} if not_implemented_ok else None,
      **kwargs)


def teststrings(texts, report=False, **runner_kwargs):
  optionflags = runner_kwargs.pop('optionflags', 0)
  optionflags |= (
      doctest.NORMALIZE_WHITESPACE | doctest.IGNORE_EXCEPTION_DETAIL)

  parser = doctest.DocTestParser()
  runner = BeamDataframeDoctestRunner(
      TestEnvironment(), optionflags=optionflags, **runner_kwargs)
  globs = {
      'pd': runner.fake_pandas_module(),
      'np': np,
      'option_context': pd.option_context,
  }
  with expressions.allow_non_parallel_operations():
    for name, text in texts.items():
      test = parser.get_doctest(text, globs, name, name, 0)
      runner.run(test)
  if report:
    runner.summarize()
  return runner.summary().result()


def set_pandas_options():
  # See
  # https://github.com/pandas-dev/pandas/blob/a00202d12d399662b8045a8dd3fdac04f18e1e55/doc/source/conf.py#L319
  np.random.seed(123456)
  legacy = None
  if np.version.version.startswith('2'):
    legacy = '1.25'
  np.set_printoptions(precision=4, suppress=True, legacy=legacy)
  pd.options.display.max_rows = 15


def _run_patched(func, *args, **kwargs):
  set_pandas_options()

  # https://github.com/pandas-dev/pandas/blob/1.0.x/setup.cfg#L63
  optionflags = kwargs.pop('optionflags', 0)
  optionflags |= (
      doctest.NORMALIZE_WHITESPACE | doctest.IGNORE_EXCEPTION_DETAIL)

  env = TestEnvironment()
  use_beam = kwargs.pop('use_beam', True)
  skip = kwargs.pop('skip', {})
  wont_implement_ok = kwargs.pop('wont_implement_ok', {})
  not_implemented_ok = kwargs.pop('not_implemented_ok', {})
  extraglobs = dict(kwargs.pop('extraglobs', {}))
  extraglobs['pd'] = env.fake_pandas_module()

  try:
    # Unfortunately the runner is not injectable.
    original_doc_test_runner = doctest.DocTestRunner
    doctest.DocTestRunner = lambda **kwargs: BeamDataframeDoctestRunner(
        env,
        use_beam=use_beam,
        wont_implement_ok=wont_implement_ok,
        not_implemented_ok=not_implemented_ok,
        skip=skip,
        **kwargs)
    with expressions.allow_non_parallel_operations():
      return func(
          *args, extraglobs=extraglobs, optionflags=optionflags, **kwargs)
  finally:
    doctest.DocTestRunner = original_doc_test_runner


def with_run_patched_docstring(target=None):
  assert target is not None

  def wrapper(fn):
    fn.__doc__ = f"""Run all pandas doctests in the specified {target}.

    Arguments `skip`, `wont_implement_ok`, `not_implemented_ok` are all in the
    format::

      {{
         "module.Class.method": ['*'],
         "module.Class.other_method": [
           'instance.other_method(bad_input)',
           'observe_result_of_bad_input()',
         ],
      }}

    `'*'` indicates all examples should be matched, otherwise the list is a list
    of specific input strings that should be matched.

    All arguments are kwargs.

    Args:
      optionflags (int): Passed through to doctests.
      extraglobs (dict[str,Any]): Passed through to doctests.
      use_beam (bool): If true, run a Beam pipeline with partitioned input to
        verify the examples, else use PartitioningSession to simulate
        distributed execution.
      skip (dict[str,str]): A set of examples to skip entirely.
        If a key is '*', an example will be skipped in all test scenarios.
      wont_implement_ok (dict[str,str]): A set of examples that are allowed to
        raise WontImplementError.
      not_implemented_ok (dict[str,str]): A set of examples that are allowed to
        raise NotImplementedError.

    Returns:
      ~doctest.TestResults: A doctest result describing the passed/failed tests.
    """
    return fn

  return wrapper


@with_run_patched_docstring(target="file")
def testfile(*args, **kwargs):
  return _run_patched(doctest.testfile, *args, **kwargs)


@with_run_patched_docstring(target="module")
def testmod(*args, **kwargs):
  return _run_patched(doctest.testmod, *args, **kwargs)<|MERGE_RESOLUTION|>--- conflicted
+++ resolved
@@ -144,11 +144,7 @@
   """
 
   # Class-level value to survive pickling.
-<<<<<<< HEAD
-  _ALL_RESULTS: Dict[str, List[Any]] = {}
-=======
-  _ALL_RESULTS = {}  # type: dict[str, list[Any]]
->>>>>>> ab5c0695
+  _ALL_RESULTS: dict[str, list[Any]] = {}
 
   def __init__(self):
     self._id = id(self)
