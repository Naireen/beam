/*
 * Licensed to the Apache Software Foundation (ASF) under one
 * or more contributor license agreements.  See the NOTICE file
 * distributed with this work for additional information
 * regarding copyright ownership.  The ASF licenses this file
 * to you under the Apache License, Version 2.0 (the
 * "License"); you may not use this file except in compliance
 * with the License.  You may obtain a copy of the License at
 *
 *     http://www.apache.org/licenses/LICENSE-2.0
 *
 * Unless required by applicable law or agreed to in writing, software
 * distributed under the License is distributed on an "AS IS" BASIS,
 * WITHOUT WARRANTIES OR CONDITIONS OF ANY KIND, either express or implied.
 * See the License for the specific language governing permissions and
 * limitations under the License.
 */
package org.apache.beam.runners.direct;

import com.google.common.collect.ImmutableMap;
import java.util.Collections;
import org.apache.beam.runners.core.GroupAlsoByWindowViaWindowSetDoFn;
import org.apache.beam.runners.core.GroupByKeyViaGroupByKeyOnly;
import org.apache.beam.runners.core.GroupByKeyViaGroupByKeyOnly.GroupAlsoByWindow;
import org.apache.beam.runners.core.GroupByKeyViaGroupByKeyOnly.GroupByKeyOnly;
import org.apache.beam.runners.core.SystemReduceFn;
import org.apache.beam.runners.direct.DirectExecutionContext.DirectStepContext;
import org.apache.beam.runners.direct.DirectGroupByKey.DirectGroupAlsoByWindow;
import org.apache.beam.runners.direct.DirectRunner.CommittedBundle;
import org.apache.beam.sdk.coders.Coder;
import org.apache.beam.sdk.transforms.AppliedPTransform;
import org.apache.beam.sdk.transforms.OldDoFn;
import org.apache.beam.sdk.transforms.PTransform;
import org.apache.beam.sdk.transforms.windowing.BoundedWindow;
import org.apache.beam.sdk.util.KeyedWorkItem;
import org.apache.beam.sdk.util.WindowedValue;
import org.apache.beam.sdk.util.WindowingStrategy;
import org.apache.beam.sdk.util.state.StateInternals;
import org.apache.beam.sdk.util.state.StateInternalsFactory;
import org.apache.beam.sdk.values.KV;
import org.apache.beam.sdk.values.PCollection;
import org.apache.beam.sdk.values.PCollectionView;
import org.apache.beam.sdk.values.TupleTag;

/**
 * The {@link DirectRunner} {@link TransformEvaluatorFactory} for the
 * {@link GroupByKeyOnly} {@link PTransform}.
 */
class GroupAlsoByWindowEvaluatorFactory implements TransformEvaluatorFactory {
  private final EvaluationContext evaluationContext;

  GroupAlsoByWindowEvaluatorFactory(EvaluationContext evaluationContext) {
    this.evaluationContext = evaluationContext;
  }

  @Override
  public <InputT> TransformEvaluator<InputT> forApplication(
      AppliedPTransform<?, ?, ?> application,
      CommittedBundle<?> inputBundle) {
    @SuppressWarnings({"cast", "unchecked", "rawtypes"})
    TransformEvaluator<InputT> evaluator =
        createEvaluator(
            (AppliedPTransform) application, (CommittedBundle) inputBundle);
    return evaluator;
  }

  @Override
  public void cleanup() {}

  private <K, V> TransformEvaluator<KeyedWorkItem<K, V>> createEvaluator(
      AppliedPTransform<
              PCollection<KeyedWorkItem<K, V>>,
              PCollection<KV<K, Iterable<V>>>,
              DirectGroupAlsoByWindow<K, V>>
          application,
<<<<<<< HEAD
      CommittedBundle<KeyedWorkItem<K, V>> inputBundle,
      EvaluationContext evaluationContext) {
=======
      CommittedBundle<KeyedWorkItem<K, V>> inputBundle) {
>>>>>>> f2fe1ae4
    return new GroupAlsoByWindowEvaluator<>(
        evaluationContext, inputBundle, application);
  }

  /**
   * A transform evaluator for the pseudo-primitive {@link GroupAlsoByWindow}. Windowing is ignored;
   * all input should be in the global window since all output will be as well.
   *
   * @see GroupByKeyViaGroupByKeyOnly
   */
  private static class GroupAlsoByWindowEvaluator<K, V>
      implements TransformEvaluator<KeyedWorkItem<K, V>> {

    private final TransformEvaluator<KeyedWorkItem<K, V>> gabwParDoEvaluator;

    public GroupAlsoByWindowEvaluator(
        final EvaluationContext evaluationContext,
        CommittedBundle<KeyedWorkItem<K, V>> inputBundle,
        final AppliedPTransform<
                PCollection<KeyedWorkItem<K, V>>,
                PCollection<KV<K, Iterable<V>>>,
                DirectGroupAlsoByWindow<K, V>> application) {

      Coder<V> valueCoder =
          application.getTransform().getValueCoder(inputBundle.getPCollection().getCoder());

      @SuppressWarnings("unchecked")
      WindowingStrategy<?, BoundedWindow> windowingStrategy =
          (WindowingStrategy<?, BoundedWindow>) application.getTransform().getWindowingStrategy();

      DirectStepContext stepContext =
          evaluationContext
              .getExecutionContext(application, inputBundle.getKey())
              .getOrCreateStepContext(
                  evaluationContext.getStepName(application), application.getTransform().getName());

      StateInternals<K> stateInternals = (StateInternals<K>) stepContext.stateInternals();

      OldDoFn<KeyedWorkItem<K, V>, KV<K, Iterable<V>>> gabwDoFn =
          GroupAlsoByWindowViaWindowSetDoFn.create(
              windowingStrategy,
              new ConstantStateInternalsFactory<K>(stateInternals),
              SystemReduceFn.<K, V, BoundedWindow>buffering(valueCoder));

      TupleTag<KV<K, Iterable<V>>> mainOutputTag = new TupleTag<KV<K, Iterable<V>>>() {};

      // Not technically legit, as the application is not a ParDo
      this.gabwParDoEvaluator =
          ParDoEvaluator.create(
              evaluationContext,
              stepContext,
              inputBundle,
              application,
              gabwDoFn,
              Collections.<PCollectionView<?>>emptyList(),
              mainOutputTag,
              Collections.<TupleTag<?>>emptyList(),
              ImmutableMap.<TupleTag<?>, PCollection<?>>of(mainOutputTag, application.getOutput()));
    }

    @Override
    public void processElement(WindowedValue<KeyedWorkItem<K, V>> element) throws Exception {
      gabwParDoEvaluator.processElement(element);
    }

    @Override
    public TransformResult finishBundle() throws Exception {
      return gabwParDoEvaluator.finishBundle();
    }
  }

  private static final class ConstantStateInternalsFactory<K>
      implements StateInternalsFactory<K> {
    private final StateInternals<K> stateInternals;

    private ConstantStateInternalsFactory(StateInternals<K> stateInternals) {
      this.stateInternals = stateInternals;
    }

    @Override
    @SuppressWarnings("unchecked")
    public StateInternals<K> stateInternalsForKey(K key) {
      return stateInternals;
    }
  }
}<|MERGE_RESOLUTION|>--- conflicted
+++ resolved
@@ -73,12 +73,7 @@
               PCollection<KV<K, Iterable<V>>>,
               DirectGroupAlsoByWindow<K, V>>
           application,
-<<<<<<< HEAD
-      CommittedBundle<KeyedWorkItem<K, V>> inputBundle,
-      EvaluationContext evaluationContext) {
-=======
       CommittedBundle<KeyedWorkItem<K, V>> inputBundle) {
->>>>>>> f2fe1ae4
     return new GroupAlsoByWindowEvaluator<>(
         evaluationContext, inputBundle, application);
   }
