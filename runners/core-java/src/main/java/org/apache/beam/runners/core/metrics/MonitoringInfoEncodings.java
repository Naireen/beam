--- conflicted
+++ resolved
@@ -42,11 +42,7 @@
 import org.apache.beam.vendor.guava.v32_1_2_jre.com.google.common.collect.Sets;
 import org.joda.time.Instant;
 
-<<<<<<< HEAD
-// TODO(naireenhussain): Refactor out DataflowHistogramValue to be runner agnostic, and rename to
-=======
 // TODO(#33093): Refactor out DataflowHistogramValue to be runner agnostic, and rename to
->>>>>>> 24ce41cb
 // remove Dataflow reference.
 
 /** A set of functions used to encode and decode common monitoring info types. */
